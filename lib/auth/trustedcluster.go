--- conflicted
+++ resolved
@@ -469,16 +469,6 @@
 		return nil, trace.Wrap(err)
 	}
 
-<<<<<<< HEAD
-	// add remote cluster resource to keep track of the remote cluster
-	var remoteClusterName string
-	for _, certAuthority := range validateRequest.CAs {
-		// don't add a ca with the same as a local cluster name
-		if certAuthority.GetName() == domainName {
-			return nil, trace.AccessDenied("remote certificate authority has same name as cluster certificate authority: %v", domainName)
-		}
-		remoteClusterName = certAuthority.GetName()
-=======
 	if len(validateRequest.CAs) != 1 {
 		return nil, trace.AccessDenied("expected exactly one certificate authority, received %v", len(validateRequest.CAs))
 	}
@@ -499,7 +489,6 @@
 	remoteClusterName := remoteCA.GetName()
 	if remoteClusterName == domainName {
 		return nil, trace.AccessDenied("remote cluster has same name as this cluster: %v", domainName)
->>>>>>> 50449c27
 	}
 	_, err = a.GetTrustedCluster(ctx, remoteClusterName)
 	if err == nil {
